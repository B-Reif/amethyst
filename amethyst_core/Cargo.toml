[package]
name = "amethyst_core"
version = "0.15.3"
authors = ["Simon Rönnberg <seamonr@gmail.com>", "Joël Lupien <jojolepro@jojolepro.com>", "Amethyst Foundation <contact@amethyst.rs>"]
edition = "2018"
description = "Amethyst core"

documentation = "https://docs.amethyst.rs/stable/amethyst_core/"
homepage = "https://amethyst.rs/"
repository = "https://github.com/amethyst/amethyst"

license = "MIT/Apache-2.0"

[dependencies]
amethyst_error = { path = "../amethyst_error", version = "0.15.3" }
<<<<<<< HEAD
type-uuid = "0.1"
fnv = "1.0.6"
log = "0.4.8"
num-traits = "0.2.11"
rayon = "1.4.0"
serde = { version = "1", features = ["derive"] }
getset = "0.1"
=======
approx = "0.4"
>>>>>>> c5ecdd08
derive-new = "0.5.8"
getset = "0.1.1"
legion = { version = "0.3.1", default-features = false, features = ["serialize", "crossbeam-events", "codegen"] }
log = "0.4"
nalgebra = { version = "0.23.1", features = ["serde-serialize"] }
num-traits = "0.2"
rayon = "1.5"
serde = { version = "1", features = ["derive"] }
shrev = "1.1.1"
shrinkwraprs = "0.3"
simba = "0.3"
smallvec = "1.4"
thread_profiler = { version = "0.3", optional = true }
serde-diff = "0.3"

[dev-dependencies]
amethyst = { path = "..", version = "0.15.3" }
ron = "0.5.1"

[features]
profiler = ["thread_profiler/thread_profiler"]
parallel = ["legion/parallel"]<|MERGE_RESOLUTION|>--- conflicted
+++ resolved
@@ -1,7 +1,11 @@
 [package]
 name = "amethyst_core"
 version = "0.15.3"
-authors = ["Simon Rönnberg <seamonr@gmail.com>", "Joël Lupien <jojolepro@jojolepro.com>", "Amethyst Foundation <contact@amethyst.rs>"]
+authors = [
+    "Simon Rönnberg <seamonr@gmail.com>",
+    "Joël Lupien <jojolepro@jojolepro.com>",
+    "Amethyst Foundation <contact@amethyst.rs>",
+]
 edition = "2018"
 description = "Amethyst core"
 
@@ -13,25 +17,21 @@
 
 [dependencies]
 amethyst_error = { path = "../amethyst_error", version = "0.15.3" }
-<<<<<<< HEAD
 type-uuid = "0.1"
 fnv = "1.0.6"
 log = "0.4.8"
 num-traits = "0.2.11"
-rayon = "1.4.0"
 serde = { version = "1", features = ["derive"] }
-getset = "0.1"
-=======
 approx = "0.4"
->>>>>>> c5ecdd08
 derive-new = "0.5.8"
 getset = "0.1.1"
-legion = { version = "0.3.1", default-features = false, features = ["serialize", "crossbeam-events", "codegen"] }
-log = "0.4"
+legion = { version = "0.3.1", default-features = false, features = [
+    "serialize",
+    "crossbeam-events",
+    "codegen",
+] }
 nalgebra = { version = "0.23.1", features = ["serde-serialize"] }
-num-traits = "0.2"
 rayon = "1.5"
-serde = { version = "1", features = ["derive"] }
 shrev = "1.1.1"
 shrinkwraprs = "0.3"
 simba = "0.3"
