//! Material abstraction submodule.
use amethyst_assets::{AssetStorage, Handle, WeakHandle};
use amethyst_core::ecs::*;
use glsl_layout::*;
#[cfg(feature = "profiler")]
use thread_profiler::profile_scope;

use crate::{
    mtl::{Material, StaticTextureSet},
    pod,
    rendy::{
        command::RenderPassEncoder,
        factory::Factory,
        hal::{self, adapter::PhysicalDevice, device::Device, pso::Descriptor},
        memory::Write as _,
        resource::{
            Buffer, BufferInfo, DescriptorSet, DescriptorSetLayout, Escape, Handle as RendyHandle,
        },
    },
    types::{Backend, Texture},
    util,
};
<<<<<<< HEAD
use amethyst_assets::{AssetHandle, AssetStorage, Handle, LoadHandle, WeakHandle};
use amethyst_core::ecs::*;
use glsl_layout::*;

#[cfg(feature = "profiler")]
use thread_profiler::profile_scope;
=======
>>>>>>> c5ecdd08

#[derive(Debug)]
struct SlotAllocator {
    vaccants: Vec<u64>,
    lowest_vaccant_idx: usize,
    alloc_step: usize,
}

impl SlotAllocator {
    pub fn new(block_size: usize) -> Self {
        Self {
            alloc_step: (block_size + 63) / 64,
            vaccants: vec![0; (block_size + 63) / 64],
            lowest_vaccant_idx: 0,
        }
    }

    pub fn would_overflow(&self) -> bool {
        self.lowest_vaccant_idx == self.vaccants.len()
    }

    pub fn reserve(&mut self) -> usize {
        if let Some((i, vaccant)) = self.vaccants[self.lowest_vaccant_idx..]
            .iter_mut()
            .enumerate()
            .find(|(_, vaccant)| **vaccant != std::u64::MAX)
        {
            let vaccant_idx = self.lowest_vaccant_idx + i;
            let free_subid = (!*vaccant).trailing_zeros();
            *vaccant |= 1 << free_subid;
            self.lowest_vaccant_idx = if *vaccant == std::u64::MAX {
                vaccant_idx + 1
            } else {
                vaccant_idx
            };

            vaccant_idx * 64 + free_subid as usize
        } else {
            let vaccant_idx = self.vaccants.len();
            self.lowest_vaccant_idx = vaccant_idx;
            self.vaccants.resize(vaccant_idx + self.alloc_step, 0);
            self.vaccants[self.lowest_vaccant_idx] = 1;
            vaccant_idx * 64
        }
    }

    pub fn release(&mut self, index: usize) {
        self.lowest_vaccant_idx = self.lowest_vaccant_idx.min(index / 64);
        self.vaccants[index / 64] &= !(1 << (index % 64));
    }
}

#[derive(Debug)]
struct SlottedBuffer<B: Backend> {
    buffer: Escape<Buffer<B>>,
    elem_size: u64,
}

impl<B: Backend> SlottedBuffer<B> {
    fn new(
        factory: &Factory<B>,
        elem_size: u64,
        capacity: usize,
        usage: hal::buffer::Usage,
    ) -> Result<Self, failure::Error> {
        Ok(Self {
            buffer: factory.create_buffer(
                BufferInfo {
                    size: elem_size * (capacity as u64),
                    usage,
                },
                rendy::memory::Dynamic,
            )?,
            elem_size,
        })
    }

    pub fn descriptor(&self, id: usize) -> Descriptor<'_, B> {
        let offset = (id as u64) * self.elem_size;
        Descriptor::Buffer(
            self.buffer.raw(),
            Some(offset)..Some(offset + self.elem_size),
        )
    }

    fn write(&mut self, factory: &Factory<B>, id: usize, data: &[u8]) {
        let offset = self.elem_size * id as u64;
        let mut mapped = self
            .buffer
            .map(factory.device(), offset..offset + data.len() as u64)
            .unwrap();
        unsafe {
            let mut writer = mapped
                .write(factory.device(), 0..data.len() as u64)
                .unwrap();
            writer.write(data);
        }
    }
}

#[derive(Debug)]
enum MaterialState<B: Backend> {
    Unloaded {
        generation: u32,
    },
    Loaded {
        set: Escape<DescriptorSet<B>>,
        slot: usize,
        generation: u32,
        handle: WeakHandle,
    },
}

/// Material ID newtype, preventing users from creating arbitrary `MaterialId`. Represented as a `u32`
#[derive(Debug, Clone, Copy, PartialEq, Eq, Hash)]
pub struct MaterialId(u32);

/// Material helper submodule for allocating and binding materials and their associated textures.
#[derive(Debug)]
pub struct MaterialSub<B: Backend, T: for<'a> StaticTextureSet<'a>> {
    generation: u32,
    layout: RendyHandle<DescriptorSetLayout<B>>,
    lookup: util::LookupBuilder<LoadHandle>,
    allocator: SlotAllocator,
    buffers: Vec<SlottedBuffer<B>>,
    materials: Vec<MaterialState<B>>,
    marker: std::marker::PhantomData<T>,
}

impl<B: Backend, T: for<'a> StaticTextureSet<'a>> MaterialSub<B, T> {
    /// Create a new `MaterialSub` using the provided rendy `Factory`
    pub fn new(factory: &Factory<B>) -> Result<Self, failure::Error> {
        Ok(Self {
            layout: set_layout! {
                factory,
                [1] UniformBuffer hal::pso::ShaderStageFlags::FRAGMENT,
                [T::len()] CombinedImageSampler hal::pso::ShaderStageFlags::FRAGMENT
            },
            lookup: util::LookupBuilder::new(),
            allocator: SlotAllocator::new(1024),
            buffers: vec![Self::create_buffer(factory)?],
            materials: Vec::with_capacity(1024),
            generation: 0,
            marker: std::marker::PhantomData,
        })
    }

    fn create_buffer(factory: &Factory<B>) -> Result<SlottedBuffer<B>, failure::Error> {
        let align = factory
            .physical()
            .limits()
            .min_uniform_buffer_offset_alignment;
        let material_step = util::align_size::<pod::Material>(align, 1);
        SlottedBuffer::new(factory, material_step, 1024, hal::buffer::Usage::UNIFORM)
    }

    /// Returns the raw `DescriptorSetLayout` for this environment
    pub fn raw_layout(&self) -> &B::DescriptorSetLayout {
        self.layout.raw()
    }

    /// Increment the internal generation counter.
    pub fn maintain(&mut self) {
        self.generation += self.generation.wrapping_add(1);
    }

    /// Releases any materials not used in the current generation.
    fn collect_unused(&mut self) {
        let cur_generation = self.generation;
        // let allocator = &mut self.allocator;
        for material in self.materials.iter_mut().filter(|m| match m {
            MaterialState::Loaded { generation, .. } => *generation < cur_generation,
            _ => false,
        }) {
            if let MaterialState::Loaded { slot, .. } = material {
                self.allocator.release(*slot);
            }
            *material = MaterialState::Unloaded {
                generation: self.generation.wrapping_sub(1),
            }
        }
    }

    /// Attempts to insert a new material to this collection.
    fn try_insert(
        &mut self,
        factory: &Factory<B>,
        resources: &Resources,
        handle: &Handle<Material>,
    ) -> Option<MaterialState<B>> {
        #[cfg(feature = "profiler")]
        profile_scope!("try_insert");

        use util::{desc_write, slice_as_bytes, texture_desc};

        let mat_storage = resources.get::<AssetStorage<Material>>().unwrap();
        let tex_storage = resources.get::<AssetStorage<Texture>>().unwrap();

        // log::debug!("attempting to get material_id: {:?}", handle);
        let mat = mat_storage.get(handle)?;
        // log::debug!("try_insert got material_id: {:?}", handle);

        let has_tex = T::textures(mat).any(|t| {
            !tex_storage
                .get(t)
                .map_or(false, |tex| B::unwrap_texture(tex).is_some())
        });
        if has_tex {
            // log::debug!("has_tex: {:?}", has_tex);
            return None;
        }

        let pod = pod::Material::from_material(&mat).std140();

        if self.allocator.would_overflow() {
            self.collect_unused();
        }

        let slot = self.allocator.reserve();
        let buf_num = slot / 1024;
        let buf_slot = slot % 1024;

        while self.buffers.len() <= buf_num {
            self.buffers.push(Self::create_buffer(factory).unwrap());
        }
        self.buffers[buf_num].write(factory, buf_slot, slice_as_bytes(&[pod]));
        let set = factory.create_descriptor_set(self.layout.clone()).unwrap();
        let buf_desc = self.buffers[buf_num].descriptor(buf_slot);

        unsafe {
            let set = set.raw();

            let tex_descs = T::textures(mat).enumerate().map(|(i, t)| {
                desc_write(
                    set,
                    (i + 1) as u32,
                    texture_desc(
                        tex_storage.get(t).unwrap(),
                        hal::image::Layout::ShaderReadOnlyOptimal,
                    )
                    .unwrap(),
                )
            });

            let desc_iter = std::iter::once(desc_write(set, 0, buf_desc)).chain(tex_descs);
            factory.write_descriptor_sets(desc_iter);
        }
        Some(MaterialState::Loaded {
            set,
            slot,
            generation: self.generation,
            handle: handle.downgrade(),
        })
    }

    /// Inserts a new material to this collection.
    pub fn insert(
        &mut self,
        factory: &Factory<B>,
        resources: &Resources,
        handle: &Handle<Material>,
    ) -> Option<(MaterialId, bool)> {
        #[cfg(feature = "profiler")]
        profile_scope!("insert");

        let id = self.lookup.forward(handle.load_handle());
        match self.materials.get_mut(id) {
            Some(MaterialState::Loaded {
                slot,
                generation,
                handle,
                ..
            }) => {
                // log::debug!("MaterialState::Loaded");
                // If handle is dead, new material was loaded (handle id reused)
                // FIXME is this check needed?
                // if handle.is_dead() {
                //     self.allocator.release(*slot);
                // } else {
                // Material loaded and ready
                *generation = self.generation;
                return Some((MaterialId(id as u32), false));
                // }
            }
            Some(MaterialState::Unloaded { generation }) if *generation == self.generation => {
                // log::debug!("materialstate::Unloaded");
                return None;
            }
            _ => {}
        };

        debug_assert!(self.materials.len() >= id);
        let (new_state, loaded) = self
            .try_insert(factory, resources, handle)
            .map(|s| (s, true))
            .unwrap_or_else(|| {
                (
                    MaterialState::Unloaded {
                        generation: self.generation,
                    },
                    false,
                )
            });

        if self.materials.len() == id {
            self.materials.push(new_state);
        } else {
            self.materials[id] = new_state;
        }

        if loaded {
            // log::debug!("new_state loaded");
            Some((MaterialId(id as u32), true))
        } else {
            // log::debug!("new_state not loaded");
            None
        }
    }

    /// Returns `true` if the supplied `MaterialId` is already loaded.
    #[inline]
    pub fn loaded(&self, material_id: MaterialId) -> bool {
        match &self.materials[material_id.0 as usize] {
            MaterialState::Loaded { .. } => true,
            _ => false,
        }
    }

    /// Binds all material descriptor sets and textures contained in this collection.
    #[inline]
    pub fn bind(
        &self,
        pipeline_layout: &B::PipelineLayout,
        set_id: u32,
        material_id: MaterialId,
        encoder: &mut RenderPassEncoder<'_, B>,
    ) {
        match &self.materials[material_id.0 as usize] {
            MaterialState::Loaded { set, .. } => unsafe {
                encoder.bind_graphics_descriptor_sets(
                    pipeline_layout,
                    set_id,
                    Some(set.raw()),
                    std::iter::empty(),
                );
            },
            _ => panic!("Trying to bind unloaded material"),
        };
    }
}<|MERGE_RESOLUTION|>--- conflicted
+++ resolved
@@ -1,5 +1,5 @@
 //! Material abstraction submodule.
-use amethyst_assets::{AssetStorage, Handle, WeakHandle};
+use amethyst_assets::{AssetHandle, AssetStorage, Handle, LoadHandle, WeakHandle};
 use amethyst_core::ecs::*;
 use glsl_layout::*;
 #[cfg(feature = "profiler")]
@@ -20,15 +20,6 @@
     types::{Backend, Texture},
     util,
 };
-<<<<<<< HEAD
-use amethyst_assets::{AssetHandle, AssetStorage, Handle, LoadHandle, WeakHandle};
-use amethyst_core::ecs::*;
-use glsl_layout::*;
-
-#[cfg(feature = "profiler")]
-use thread_profiler::profile_scope;
-=======
->>>>>>> c5ecdd08
 
 #[derive(Debug)]
 struct SlotAllocator {
