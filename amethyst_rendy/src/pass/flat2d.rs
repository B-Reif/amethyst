--- conflicted
+++ resolved
@@ -125,37 +125,12 @@
             #[cfg(feature = "profiler")]
             profile_scope!("gather_visibility");
 
-            let mut query = <(&SpriteRender, &LocalToWorld, Option<&Tint>)>::query();
+            let mut query = <(&SpriteRender, &Transform, Option<&Tint>)>::query();
 
             visibility
                 .visible_unordered
                 .iter()
-<<<<<<< HEAD
-                .filter_map(|entity| {
-                    Some((
-                        entity,
-                        (
-                            world
-                                .entry_ref(*entity)
-                                .unwrap()
-                                .into_component::<SpriteRender>()
-                                .ok()?,
-                            world
-                                .entry_ref(*entity)
-                                .unwrap()
-                                .into_component::<Transform>()
-                                .ok()?,
-                            world
-                                .entry_ref(*entity)
-                                .unwrap()
-                                .into_component::<Tint>()
-                                .ok(),
-                        ),
-                    ))
-                })
-=======
                 .filter_map(|entity| Some((entity, query.get(*world, *entity)?)))
->>>>>>> 5fbc8f36
                 .filter_map(|(entity, (sprite_render, global, tint))| {
                     let (batch_data, texture) = if let Some(tint) = tint {
                         SpriteArgs::from_data(
@@ -336,37 +311,12 @@
             #[cfg(feature = "profiler")]
             profile_scope!("gather_visibility");
 
-            let mut query = <(&SpriteRender, &LocalToWorld, Option<&Tint>)>::query();
+            let mut query = <(&SpriteRender, &Transform, Option<&Tint>)>::query();
 
             visibility
                 .visible_ordered
                 .iter()
-<<<<<<< HEAD
-                .filter_map(|entity| {
-                    Some((
-                        entity,
-                        (
-                            world
-                                .entry_ref(*entity)
-                                .unwrap()
-                                .into_component::<SpriteRender>()
-                                .ok()?,
-                            world
-                                .entry_ref(*entity)
-                                .unwrap()
-                                .into_component::<Transform>()
-                                .ok()?,
-                            world
-                                .entry_ref(*entity)
-                                .unwrap()
-                                .into_component::<Tint>()
-                                .ok(),
-                        ),
-                    ))
-                })
-=======
                 .filter_map(|entity| Some((entity, query.get(*world, *entity)?)))
->>>>>>> 5fbc8f36
                 .filter_map(|(entity, (sprite_render, global, tint))| {
                     let (batch_data, texture) = if let Some(tint) = tint {
                         SpriteArgs::from_data(
