--- conflicted
+++ resolved
@@ -38,11 +38,8 @@
 smallvec = "1.2.0"
 static_assertions = "1.1"
 indexmap = { version = "1.3", features = ["rayon"] }
-<<<<<<< HEAD
 type-uuid = "0.1"
 
-=======
->>>>>>> 69a850b5
 thread_profiler = { version = "0.3", optional = true }
 approx = "0.4.0"
 
