--- conflicted
+++ resolved
@@ -51,14 +51,8 @@
 
 fn load_sprite_sheet(resources: &mut Resources) -> Handle<SpriteSheet> {
     let texture_handle = {
-<<<<<<< HEAD
-        let loader = data.resources.get::<Loader>().unwrap();
-
-        let texture_storage = world.read_resource::<AssetStorage<Texture>>();
-=======
         let loader = resources.get::<Loader>().unwrap();
         let texture_storage = resources.get::<AssetStorage<Texture>>().unwrap();
->>>>>>> 87ca5928
         loader.load(
             "texture/pong_spritesheet.png",
             ImageFormat::default(),
@@ -66,15 +60,8 @@
             &texture_storage,
         )
     };
-<<<<<<< HEAD
-
-    let loader = data.resources.get::<Loader>().unwrap();
-
-    let sprite_sheet_store = world.read_resource::<AssetStorage<SpriteSheet>>();
-=======
     let loader = resources.get::<Loader>().unwrap();
     let sprite_sheet_store = resources.get::<AssetStorage<SpriteSheet>>().unwrap();
->>>>>>> 87ca5928
     loader.load(
         "texture/pong_spritesheet.ron",
         SpriteSheetFormat(texture_handle),
