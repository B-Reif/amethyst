// CLIENT
use std::time::Duration;

use amethyst::{
<<<<<<< HEAD
    core::{
        ecs::{System, SystemBundle},
        frame_limiter::FrameRateLimitStrategy,
        Time,
    },
=======
    core::{ecs::SystemBundle, frame_limiter::FrameRateLimitStrategy, Time},
>>>>>>> 87ca5928
    network::simulation::{
        tcp::TcpNetworkBundle, NetworkSimulationEvent, NetworkSimulationTime, TransportResource,
    },
    prelude::*,
    shrev::{EventChannel, ReaderId},
    utils::application_root_dir,
    Result,
};
use log::{error, info};
use systems::ParallelRunnable;

fn main() -> Result<()> {
    amethyst::start_logger(Default::default());

    let assets_dir = application_root_dir()?.join("examples/net_client/");

<<<<<<< HEAD
    //    // UDP
    //    let socket = UdpSocket::bind("0.0.0.0:3455")?;
    //    socket.set_nonblocking(true)?;

    //    // TCP: No listener needed for the client.

    //    // Laminar
    //    let socket = LaminarSocket::bind("0.0.0.0:3455")?;

    let mut game_data = DispatcherBuilder::default();
    //        // UDP
    //        .add_bundle(UdpNetworkBundle::new(Some(socket), 2048))?
    // TCP
    game_data
        .add_bundle(TcpNetworkBundle::new(None, 2048))
        //        // Laminar
        //        .add_bundle(LaminarNetworkBundle::new(Some(socket)))?
=======
    let mut game_data = DispatcherBuilder::default();
    game_data
        .add_bundle(TcpNetworkBundle::new(None, 2048))
>>>>>>> 87ca5928
        .add_bundle(SpamBundle);

    let mut game = Application::build(assets_dir, GameState)?
        .with_frame_limit(
            FrameRateLimitStrategy::SleepAndYield(Duration::from_millis(2)),
            144,
        )
        .build(game_data)?;
    game.run();
    Ok(())
}

pub struct GameState;
impl SimpleState for GameState {}

#[derive(Debug)]
struct SpamBundle;

impl SystemBundle for SpamBundle {
    fn load(
        &mut self,
        _world: &mut World,
        resources: &mut Resources,
        builder: &mut DispatcherBuilder,
    ) -> Result<()> {
        let mut chan = EventChannel::<NetworkSimulationEvent>::default();
        let reader = chan.register_reader();
        resources.insert(chan);
<<<<<<< HEAD

        resources.insert(TransportResource::default());
        resources.insert(NetworkSimulationTime::default());

        builder.add_system(Box::new(SpamSystem { reader }));

=======

        resources.insert(TransportResource::default());
        resources.insert(NetworkSimulationTime::default());

        builder.add_system(build_network_simulation_system(reader));

>>>>>>> 87ca5928
        Ok(())
    }
}

<<<<<<< HEAD
/// A simple system that receives a ton of network events.
#[derive(Debug)]
struct SpamSystem {
    reader: ReaderId<NetworkSimulationEvent>,
}

impl System<'static> for SpamSystem {
    fn build(&'static mut self) -> Box<dyn ParallelRunnable> {
        Box::new(
            SystemBuilder::new("TransformSystem")
                .read_resource::<NetworkSimulationTime>()
                .read_resource::<Time>()
                .read_resource::<EventChannel<NetworkSimulationEvent>>()
                .write_resource::<TransportResource>()
                .build(
                    move |_commands, world, (sim_time, time, event, net), query| {
                        let server_addr = "127.0.0.1:3457".parse().unwrap();
                        for frame in sim_time.sim_frames_to_run() {
                            info!("Sending message for sim frame {}.", frame);
                            let payload = format!(
                                "CL: sim_frame:{},abs_time:{}",
                                frame,
                                time.absolute_time_seconds()
                            );
                            net.send(server_addr, payload.as_bytes());
                        }

                        for event in event.read(&mut self.reader) {
                            match event {
                                NetworkSimulationEvent::Message(_addr, payload) => {
                                    info!("Payload: {:?}", payload)
                                }
                                NetworkSimulationEvent::Connect(addr) => {
                                    info!("New client connection: {}", addr)
                                }
                                NetworkSimulationEvent::Disconnect(addr) => {
                                    info!("Server Disconnected: {}", addr)
                                }
                                NetworkSimulationEvent::RecvError(e) => {
                                    error!("Recv Error: {:?}", e);
                                }
                                NetworkSimulationEvent::SendError(e, msg) => {
                                    error!("Send Error: {:?}, {:?}", e, msg);
                                }
                                _ => {}
                            }
                        }
                    },
                ),
        )
    }
=======
fn build_network_simulation_system(
    mut reader: ReaderId<NetworkSimulationEvent>,
) -> impl ParallelRunnable {
    SystemBuilder::new("TransformSystem")
        .read_resource::<NetworkSimulationTime>()
        .read_resource::<Time>()
        .read_resource::<EventChannel<NetworkSimulationEvent>>()
        .write_resource::<TransportResource>()
        .build(move |_commands, _, (sim_time, time, event, net), _| {
            let server_addr = "127.0.0.1:3457".parse().unwrap();
            for frame in sim_time.sim_frames_to_run() {
                info!("Sending message for sim frame {}.", frame);
                let payload = format!(
                    "CL: sim_frame:{},abs_time:{}",
                    frame,
                    time.absolute_time_seconds()
                );
                net.send(server_addr, payload.as_bytes());
            }

            for event in event.read(&mut reader) {
                match event {
                    NetworkSimulationEvent::Message(_addr, payload) => {
                        info!("Payload: {:?}", payload)
                    }
                    NetworkSimulationEvent::Connect(addr) => {
                        info!("New client connection: {}", addr)
                    }
                    NetworkSimulationEvent::Disconnect(addr) => {
                        info!("Server Disconnected: {}", addr)
                    }
                    NetworkSimulationEvent::RecvError(e) => {
                        error!("Recv Error: {:?}", e);
                    }
                    NetworkSimulationEvent::SendError(e, msg) => {
                        error!("Send Error: {:?}, {:?}", e, msg);
                    }
                    _ => {}
                }
            }
        })
>>>>>>> 87ca5928
}<|MERGE_RESOLUTION|>--- conflicted
+++ resolved
@@ -2,15 +2,7 @@
 use std::time::Duration;
 
 use amethyst::{
-<<<<<<< HEAD
-    core::{
-        ecs::{System, SystemBundle},
-        frame_limiter::FrameRateLimitStrategy,
-        Time,
-    },
-=======
     core::{ecs::SystemBundle, frame_limiter::FrameRateLimitStrategy, Time},
->>>>>>> 87ca5928
     network::simulation::{
         tcp::TcpNetworkBundle, NetworkSimulationEvent, NetworkSimulationTime, TransportResource,
     },
@@ -27,29 +19,9 @@
 
     let assets_dir = application_root_dir()?.join("examples/net_client/");
 
-<<<<<<< HEAD
-    //    // UDP
-    //    let socket = UdpSocket::bind("0.0.0.0:3455")?;
-    //    socket.set_nonblocking(true)?;
-
-    //    // TCP: No listener needed for the client.
-
-    //    // Laminar
-    //    let socket = LaminarSocket::bind("0.0.0.0:3455")?;
-
-    let mut game_data = DispatcherBuilder::default();
-    //        // UDP
-    //        .add_bundle(UdpNetworkBundle::new(Some(socket), 2048))?
-    // TCP
-    game_data
-        .add_bundle(TcpNetworkBundle::new(None, 2048))
-        //        // Laminar
-        //        .add_bundle(LaminarNetworkBundle::new(Some(socket)))?
-=======
     let mut game_data = DispatcherBuilder::default();
     game_data
         .add_bundle(TcpNetworkBundle::new(None, 2048))
->>>>>>> 87ca5928
         .add_bundle(SpamBundle);
 
     let mut game = Application::build(assets_dir, GameState)?
@@ -78,26 +50,16 @@
         let mut chan = EventChannel::<NetworkSimulationEvent>::default();
         let reader = chan.register_reader();
         resources.insert(chan);
-<<<<<<< HEAD
 
         resources.insert(TransportResource::default());
         resources.insert(NetworkSimulationTime::default());
 
         builder.add_system(Box::new(SpamSystem { reader }));
 
-=======
-
-        resources.insert(TransportResource::default());
-        resources.insert(NetworkSimulationTime::default());
-
-        builder.add_system(build_network_simulation_system(reader));
-
->>>>>>> 87ca5928
         Ok(())
     }
 }
 
-<<<<<<< HEAD
 /// A simple system that receives a ton of network events.
 #[derive(Debug)]
 struct SpamSystem {
@@ -149,47 +111,4 @@
                 ),
         )
     }
-=======
-fn build_network_simulation_system(
-    mut reader: ReaderId<NetworkSimulationEvent>,
-) -> impl ParallelRunnable {
-    SystemBuilder::new("TransformSystem")
-        .read_resource::<NetworkSimulationTime>()
-        .read_resource::<Time>()
-        .read_resource::<EventChannel<NetworkSimulationEvent>>()
-        .write_resource::<TransportResource>()
-        .build(move |_commands, _, (sim_time, time, event, net), _| {
-            let server_addr = "127.0.0.1:3457".parse().unwrap();
-            for frame in sim_time.sim_frames_to_run() {
-                info!("Sending message for sim frame {}.", frame);
-                let payload = format!(
-                    "CL: sim_frame:{},abs_time:{}",
-                    frame,
-                    time.absolute_time_seconds()
-                );
-                net.send(server_addr, payload.as_bytes());
-            }
-
-            for event in event.read(&mut reader) {
-                match event {
-                    NetworkSimulationEvent::Message(_addr, payload) => {
-                        info!("Payload: {:?}", payload)
-                    }
-                    NetworkSimulationEvent::Connect(addr) => {
-                        info!("New client connection: {}", addr)
-                    }
-                    NetworkSimulationEvent::Disconnect(addr) => {
-                        info!("Server Disconnected: {}", addr)
-                    }
-                    NetworkSimulationEvent::RecvError(e) => {
-                        error!("Recv Error: {:?}", e);
-                    }
-                    NetworkSimulationEvent::SendError(e, msg) => {
-                        error!("Send Error: {:?}, {:?}", e, msg);
-                    }
-                    _ => {}
-                }
-            }
-        })
->>>>>>> 87ca5928
 }