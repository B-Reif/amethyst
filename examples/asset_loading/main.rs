//! Demonstrates loading custom assets using the Amethyst engine.
// TODO: Add asset loader directory store for the meshes.

use amethyst::{
<<<<<<< HEAD
    assets::AssetHandle,
    assets::{DefaultLoader, Format as AssetFormat, Handle, Loader, LoaderBundle, ProcessingQueue},
=======
    assets::{Format as AssetFormat, Handle, Loader},
>>>>>>> c5ecdd08
    core::{
        math::Vector3,
        transform::{Transform, TransformBundle},
    },
<<<<<<< HEAD
    ecs::{Resources, World},
    error::Error,
    input::{Bindings, InputBundle},
=======
    ecs::World,
    error::Error,
    input::InputBundle,
>>>>>>> c5ecdd08
    prelude::*,
    renderer::{
        camera::Camera,
        light::{Light, PointLight},
        mtl::{Material, MaterialDefaults},
        palette::{Srgb, Srgba},
        plugins::{RenderShaded3D, RenderSkybox, RenderToWindow},
        rendy::{
            mesh::{MeshBuilder, Normal, Position, TexCoord},
            texture::palette::load_from_srgba,
        },
        types::{DefaultBackend, Mesh, MeshData, TextureData},
        RenderingBundle,
    },
    utils::application_root_dir,
};
use log::info;
use serde::{Deserialize, Serialize};
use type_uuid::TypeUuid;
#[derive(Default, Debug, Clone, Serialize, Deserialize, TypeUuid)]
#[uuid = "f245dc2b-88a9-413e-bd51-f6c341c32017"]
struct Custom;

amethyst_assets::register_format!("CUSTOM", Custom as MeshData);
amethyst_assets::register_importer!(".custom", Custom);
impl AssetFormat<MeshData> for Custom {
    fn name(&self) -> &'static str {
        "CUSTOM"
    }

    /// Reads the given bytes and produces asset data.
    fn import_simple(&self, bytes: Vec<u8>) -> Result<MeshData, Error> {
        let data: String = String::from_utf8(bytes)?;
        let trimmed: Vec<&str> = data.lines().filter(|line| !line.is_empty()).collect();

        let mut pos = Vec::with_capacity(trimmed.len() * 3);
        let mut norm = Vec::with_capacity(trimmed.len() * 3);
        let mut tex = Vec::with_capacity(trimmed.len() * 3);

        for line in trimmed {
            let nums: Vec<&str> = line.split_whitespace().collect();
            pos.push(Position([
                nums[0].parse::<f32>().unwrap(),
                nums[1].parse::<f32>().unwrap(),
                nums[2].parse::<f32>().unwrap(),
            ]));
            norm.push(Normal([
                nums[3].parse::<f32>().unwrap(),
                nums[4].parse::<f32>().unwrap(),
                nums[5].parse::<f32>().unwrap(),
            ]));
            tex.push(TexCoord([0.0, 0.0]))
        }
        info!("Creating mesh");
        Ok(MeshBuilder::new()
            .with_vertices(pos)
            .with_vertices(norm)
            .with_vertices(tex)
            .into())
    }
}

struct AssetsExample;

impl SimpleState for AssetsExample {
    fn on_start(&mut self, data: StateData<'_, GameData>) {
        let StateData {
            world, resources, ..
        } = data;
<<<<<<< HEAD
        //world.insert(0usize);
=======
        world.push((0usize,));
>>>>>>> c5ecdd08

        initialise_camera(world);
        initialise_lights(world);

        // Add custom cube object to scene
        let (mesh, mtl) = {
            let mat_defaults = resources.get::<MaterialDefaults>().unwrap();
<<<<<<< HEAD
            let loader = resources.get_mut::<DefaultLoader>().unwrap();

            // let meshes = resources.get().unwrap();
            let textures = &mut resources.get_mut::<ProcessingQueue<TextureData>>().unwrap();
            let materials = &mut resources.get_mut::<ProcessingQueue<Material>>().unwrap();
=======
            let loader = resources.get::<Loader>().unwrap();

            let meshes = &resources.get().unwrap();
            let textures = &resources.get().unwrap();
            let materials = &resources.get().unwrap();
>>>>>>> c5ecdd08

            let mesh: Handle<Mesh> = loader.load("mesh/cuboid.custom");
            let albedo = loader.load_from_data(
                load_from_srgba(Srgba::new(0.1, 0.5, 0.3, 1.0)).into(),
                (),
                textures,
            );
            let mat: Handle<Material> = loader.load_from_data(
                Material {
                    albedo,
                    ..mat_defaults.0.clone()
                },
                (),
                materials,
            );

            (mesh, mat)
        };
        log::debug!(
            "Handle<Mesh>: {:#?}, LoadHandle: {:?}",
            mesh,
            mesh.load_handle()
        );
        let mut trans = Transform::default();
        trans.set_translation_xyz(-5.0, 0.0, 0.0);
        trans.set_scale(Vector3::new(2.0, 2.0, 2.0));
        world.push((mesh, mtl, trans));
<<<<<<< HEAD
        info!("End of on_start");
=======
>>>>>>> c5ecdd08
    }
}

fn main() -> Result<(), Error> {
    // amethyst::start_logger(Default::default());
    {
        let mut config = amethyst::LoggerConfig::default();
        config.log_file = Some(std::path::PathBuf::from("asset_loading.log"));
        config.level_filter = amethyst::LogLevelFilter::Info;
        config.module_levels.push((
            "amethyst_assets".to_string(),
            amethyst::LogLevelFilter::Debug,
        ));
        config.module_levels.push((
            "atelier_daemon".to_string(),
            amethyst::LogLevelFilter::Debug,
        ));
        config.module_levels.push((
            "atelier_loader".to_string(),
            amethyst::LogLevelFilter::Trace,
        ));
        amethyst::start_logger(config);
    }
    // let app_root = application_root_dir()?;

    let app_root = std::path::PathBuf::new();
    // Add our meshes directory to the asset loader.
    let assets_dir = app_root.join("assets");

    let display_config_path = app_root.join("config/display.ron");

<<<<<<< HEAD
    let mut dispatcher_builder = DispatcherBuilder::default();
    dispatcher_builder
        .add_bundle(LoaderBundle)
        .add_bundle(TransformBundle)
        .add_bundle(InputBundle::new())
=======
    let mut game_data = DispatcherBuilder::default();
    game_data
        .add_bundle(InputBundle::new())
        .add_bundle(TransformBundle)
>>>>>>> c5ecdd08
        .add_bundle(
            RenderingBundle::<DefaultBackend>::new()
                .with_plugin(RenderToWindow::from_config_path(display_config_path)?)
                .with_plugin(RenderShaded3D::default())
                .with_plugin(RenderSkybox::with_colors(
                    Srgb::new(0.82, 0.51, 0.50),
                    Srgb::new(0.18, 0.11, 0.85),
                )),
        );
<<<<<<< HEAD
    let mut game = Application::new(assets_dir, AssetsExample, dispatcher_builder)?;
=======
    let mut game = Application::build(assets_dir, AssetsExample)?.build(game_data)?;
>>>>>>> c5ecdd08
    game.run();
    Ok(())
}

fn initialise_camera(world: &mut World) {
    let mut transform = Transform::default();
    transform.set_translation_xyz(0.0, -20.0, 10.0);
    transform.prepend_rotation_x_axis(1.325_752_1);

    world.push((
        Camera::perspective(1.0, std::f32::consts::FRAC_PI_3, 0.1),
        transform,
    ));
}

/// Adds lights to the scene.
fn initialise_lights(world: &mut World) {
    let light: Light = PointLight {
        intensity: 100.0,
        radius: 1.0,
        color: Srgb::new(1.0, 1.0, 1.0),
        ..Default::default()
    }
    .into();

    let mut transform = Transform::default();
    transform.set_translation_xyz(5.0, -20.0, 15.0);

    // Add point light.
    world.push((light, transform));
}<|MERGE_RESOLUTION|>--- conflicted
+++ resolved
@@ -2,25 +2,14 @@
 // TODO: Add asset loader directory store for the meshes.
 
 use amethyst::{
-<<<<<<< HEAD
-    assets::AssetHandle,
-    assets::{DefaultLoader, Format as AssetFormat, Handle, Loader, LoaderBundle, ProcessingQueue},
-=======
     assets::{Format as AssetFormat, Handle, Loader},
->>>>>>> c5ecdd08
     core::{
         math::Vector3,
         transform::{Transform, TransformBundle},
     },
-<<<<<<< HEAD
-    ecs::{Resources, World},
-    error::Error,
-    input::{Bindings, InputBundle},
-=======
     ecs::World,
     error::Error,
     input::InputBundle,
->>>>>>> c5ecdd08
     prelude::*,
     renderer::{
         camera::Camera,
@@ -37,6 +26,7 @@
     },
     utils::application_root_dir,
 };
+use amethyst_assets::{AssetHandle, DefaultLoader, LoaderBundle};
 use log::info;
 use serde::{Deserialize, Serialize};
 use type_uuid::TypeUuid;
@@ -90,11 +80,7 @@
         let StateData {
             world, resources, ..
         } = data;
-<<<<<<< HEAD
-        //world.insert(0usize);
-=======
         world.push((0usize,));
->>>>>>> c5ecdd08
 
         initialise_camera(world);
         initialise_lights(world);
@@ -102,19 +88,10 @@
         // Add custom cube object to scene
         let (mesh, mtl) = {
             let mat_defaults = resources.get::<MaterialDefaults>().unwrap();
-<<<<<<< HEAD
-            let loader = resources.get_mut::<DefaultLoader>().unwrap();
+            let loader = resources.get::<DefaultLoader>().unwrap();
 
-            // let meshes = resources.get().unwrap();
-            let textures = &mut resources.get_mut::<ProcessingQueue<TextureData>>().unwrap();
-            let materials = &mut resources.get_mut::<ProcessingQueue<Material>>().unwrap();
-=======
-            let loader = resources.get::<Loader>().unwrap();
-
-            let meshes = &resources.get().unwrap();
             let textures = &resources.get().unwrap();
             let materials = &resources.get().unwrap();
->>>>>>> c5ecdd08
 
             let mesh: Handle<Mesh> = loader.load("mesh/cuboid.custom");
             let albedo = loader.load_from_data(
@@ -142,15 +119,10 @@
         trans.set_translation_xyz(-5.0, 0.0, 0.0);
         trans.set_scale(Vector3::new(2.0, 2.0, 2.0));
         world.push((mesh, mtl, trans));
-<<<<<<< HEAD
-        info!("End of on_start");
-=======
->>>>>>> c5ecdd08
     }
 }
 
 fn main() -> Result<(), Error> {
-    // amethyst::start_logger(Default::default());
     {
         let mut config = amethyst::LoggerConfig::default();
         config.log_file = Some(std::path::PathBuf::from("asset_loading.log"));
@@ -169,7 +141,6 @@
         ));
         amethyst::start_logger(config);
     }
-    // let app_root = application_root_dir()?;
 
     let app_root = std::path::PathBuf::new();
     // Add our meshes directory to the asset loader.
@@ -177,18 +148,11 @@
 
     let display_config_path = app_root.join("config/display.ron");
 
-<<<<<<< HEAD
     let mut dispatcher_builder = DispatcherBuilder::default();
     dispatcher_builder
         .add_bundle(LoaderBundle)
         .add_bundle(TransformBundle)
         .add_bundle(InputBundle::new())
-=======
-    let mut game_data = DispatcherBuilder::default();
-    game_data
-        .add_bundle(InputBundle::new())
-        .add_bundle(TransformBundle)
->>>>>>> c5ecdd08
         .add_bundle(
             RenderingBundle::<DefaultBackend>::new()
                 .with_plugin(RenderToWindow::from_config_path(display_config_path)?)
@@ -198,11 +162,7 @@
                     Srgb::new(0.18, 0.11, 0.85),
                 )),
         );
-<<<<<<< HEAD
     let mut game = Application::new(assets_dir, AssetsExample, dispatcher_builder)?;
-=======
-    let mut game = Application::build(assets_dir, AssetsExample)?.build(game_data)?;
->>>>>>> c5ecdd08
     game.run();
     Ok(())
 }
