--- conflicted
+++ resolved
@@ -2,14 +2,10 @@
 use std::{net::TcpListener, time::Duration};
 
 use amethyst::{
-<<<<<<< HEAD
     core::{
         ecs::{System, SystemBundle},
         frame_limiter::FrameRateLimitStrategy,
     },
-=======
-    core::{ecs::SystemBundle, frame_limiter::FrameRateLimitStrategy},
->>>>>>> 87ca5928
     network::simulation::{tcp::TcpNetworkBundle, NetworkSimulationEvent, TransportResource},
     prelude::*,
     shrev::{EventChannel, ReaderId},
@@ -29,18 +25,8 @@
     let assets_dir = application_root_dir()?.join("examples/net_server");
 
     let mut game_data = DispatcherBuilder::default();
-<<<<<<< HEAD
-    //        // UDP
-    //        .add_bundle(UdpNetworkBundle::new(Some(socket), 2048))?
-    // TCP
     game_data
         .add_bundle(TcpNetworkBundle::new(Some(listener), 2048))
-        //        // Laminar
-        //        .add_bundle(LaminarNetworkBundle::new(Some(socket)))?
-=======
-    game_data
-        .add_bundle(TcpNetworkBundle::new(Some(listener), 2048))
->>>>>>> 87ca5928
         .add_bundle(SpamReceiveBundle);
 
     let mut game = Application::build(assets_dir, GameState)?
@@ -73,16 +59,11 @@
         resources.insert(TransportResource::default());
         resources.insert(NetworkSimulationTime::default());
 
-<<<<<<< HEAD
         builder.add_system(Box::new(SpamReceiveSystem { reader }));
-=======
-        builder.add_system(build(reader));
->>>>>>> 87ca5928
         Ok(())
     }
 }
 
-<<<<<<< HEAD
 /// A simple system that receives a ton of network events.
 #[derive(Debug)]
 struct SpamReceiveSystem {
@@ -121,34 +102,4 @@
                 }),
         )
     }
-=======
-fn build(mut reader: ReaderId<NetworkSimulationEvent>) -> impl ParallelRunnable {
-    SystemBuilder::new("SpamReceiveSystem")
-        .read_resource::<EventChannel<NetworkSimulationEvent>>()
-        .write_resource::<TransportResource>()
-        .build(move |_commands, _, (channel, net), _| {
-            for event in channel.read(&mut reader) {
-                match event {
-                    NetworkSimulationEvent::Message(addr, payload) => {
-                        info!("{}: {:?}", addr, payload);
-                        // In a typical client/server simulation, both the client and the server will
-                        // be exchanging messages at a constant rate. Laminar makes use of this by
-                        // packaging message acks with the next sent message. Therefore, in order for
-                        // reliability to work properly, we'll send a generic "ok" response.
-                        net.send(*addr, b"ok");
-                    }
-                    NetworkSimulationEvent::Connect(addr) => {
-                        info!("New client connection: {}", addr)
-                    }
-                    NetworkSimulationEvent::Disconnect(addr) => {
-                        info!("Client Disconnected: {}", addr);
-                    }
-                    NetworkSimulationEvent::RecvError(e) => {
-                        error!("Recv Error: {:?}", e);
-                    }
-                    _ => {}
-                }
-            }
-        })
->>>>>>> 87ca5928
 }