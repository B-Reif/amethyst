--- conflicted
+++ resolved
@@ -557,7 +557,6 @@
         } else {
             pool = thread_pool_builder.build().map(Arc::new)?;
         }
-<<<<<<< HEAD
         resources.insert(Loader::new(path.as_ref().to_owned(), pool.clone()));
         resources.insert(pool);
         resources.insert(EventChannel::<Event>::with_capacity(2000));
@@ -566,20 +565,6 @@
         resources.insert(FrameLimiter::default());
         resources.insert(Stopwatch::default());
         resources.insert(Time::default());
-=======
-        world.insert(Loader::new(path.as_ref().to_owned(), pool.clone()));
-        world.insert(pool);
-        world.insert(EventChannel::<Event>::with_capacity(2000));
-        #[cfg(feature = "ui")]
-        world.insert(EventChannel::<UiEvent>::with_capacity(40));
-        world.insert(EventChannel::<TransEvent<T, StateEvent>>::with_capacity(2));
-        world.insert(FrameLimiter::default());
-        world.insert(Stopwatch::default());
-        world.insert(Time::default());
-        world.insert(CallbackQueue::default());
-
-        world.register::<Named>();
->>>>>>> 006e70d5
 
         Ok(Self {
             initial_state,
