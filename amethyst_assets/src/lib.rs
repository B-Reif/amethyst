//! # amethyst_assets
//!
//! Asset management crate.
//! Designed with the following goals in mind:
//!
//! * Extensibility
//! * Asynchronous & Parallel using Rayon
//! * Allow different sources

#![doc(
    html_logo_url = "https://amethyst.rs/brand/logo-standard.svg",
    html_root_url = "https://docs.amethyst.rs/stable"
)]
#![warn(missing_docs, rust_2018_idioms, rust_2018_compatibility)]

pub use rayon::ThreadPool;

<<<<<<< HEAD
=======
#[cfg(feature = "json")]
pub use crate::formats::JsonFormat;
pub use crate::{
    asset::{Asset, Format, FormatValue, ProcessableAsset, SerializableFormat},
    cache::Cache,
    dyn_format::FormatRegisteredData,
    formats::RonFormat,
    loader::Loader,
    progress::{Completion, Progress, ProgressCounter, Tracker},
    reload::{HotReloadBundle, HotReloadStrategy, HotReloadSystem, Reload, SingleFile},
    source::{Directory, Source},
    storage::{AssetProcessorSystemBundle, AssetStorage, Handle, ProcessingState, WeakHandle},
};

>>>>>>> 69a850b5
mod asset;
mod bundle;
mod cache;
mod dyn_format;
pub mod error;
mod formats;
mod loader;
pub mod prefab;
mod processor;
mod progress;
mod simple_importer;
mod source;
mod storage;

pub use atelier_loader::{
    handle::{AssetHandle, GenericHandle, Handle, WeakHandle},
    storage::LoadHandle,
};
// used in macros. Private API otherwise.
#[doc(hidden)]
pub use {erased_serde, inventory, lazy_static};

#[doc(hidden)]
pub use crate::dyn_format::{DeserializeFn, Registry};
#[cfg(feature = "json")]
pub use crate::formats::JsonFormat;
pub use crate::{
    asset::{Asset, Format, FormatValue, ProcessableAsset, SerializableFormat},
    bundle::{start_asset_daemon, LoaderBundle},
    cache::Cache,
    dyn_format::FormatRegisteredData,
    formats::RonFormat,
    loader::{create_asset_type, AssetUuid, DefaultLoader, LoadStatus, Loader},
    processor::{AddToDispatcher, DefaultProcessor, ProcessingQueue, ProcessingState},
    progress::{Completion, Progress, ProgressCounter, Tracker},
    simple_importer::{SimpleImporter, SourceFileImporter},
    source::{Directory, Source},
    storage::AssetStorage,
};<|MERGE_RESOLUTION|>--- conflicted
+++ resolved
@@ -15,23 +15,6 @@
 
 pub use rayon::ThreadPool;
 
-<<<<<<< HEAD
-=======
-#[cfg(feature = "json")]
-pub use crate::formats::JsonFormat;
-pub use crate::{
-    asset::{Asset, Format, FormatValue, ProcessableAsset, SerializableFormat},
-    cache::Cache,
-    dyn_format::FormatRegisteredData,
-    formats::RonFormat,
-    loader::Loader,
-    progress::{Completion, Progress, ProgressCounter, Tracker},
-    reload::{HotReloadBundle, HotReloadStrategy, HotReloadSystem, Reload, SingleFile},
-    source::{Directory, Source},
-    storage::{AssetProcessorSystemBundle, AssetStorage, Handle, ProcessingState, WeakHandle},
-};
-
->>>>>>> 69a850b5
 mod asset;
 mod bundle;
 mod cache;
@@ -65,7 +48,7 @@
     dyn_format::FormatRegisteredData,
     formats::RonFormat,
     loader::{create_asset_type, AssetUuid, DefaultLoader, LoadStatus, Loader},
-    processor::{AddToDispatcher, DefaultProcessor, ProcessingQueue, ProcessingState},
+    processor::{AssetProcessorSystem, ProcessingQueue, ProcessingState},
     progress::{Completion, Progress, ProgressCounter, Tracker},
     simple_importer::{SimpleImporter, SourceFileImporter},
     source::{Directory, Source},
