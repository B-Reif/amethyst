use std::{
    cell::RefCell,
    collections::HashMap,
    error::Error,
    ops::{Deref, DerefMut},
    sync::Arc,
};

use amethyst_core::{
    dispatcher::System,
    ecs::{DispatcherBuilder, Resources},
};
use amethyst_error::Error as AmethystError;
use atelier_assets::loader as atelier_loader;
pub(crate) use atelier_loader::LoadHandle;
use atelier_loader::{
    crossbeam_channel::{unbounded, Receiver, Sender, TryRecvError},
    handle::{AssetHandle, GenericHandle, Handle, RefOp, SerdeContext, WeakHandle},
    storage::{
        AssetLoadOp, AtomicHandleAllocator, DefaultIndirectionResolver, HandleAllocator,
        IndirectIdentifier, IndirectionTable, LoaderInfoProvider,
    },
    AssetTypeId, Loader as AtelierLoader, RpcIO,
};
pub use atelier_loader::{storage::LoadStatus, AssetUuid};
use log::debug;
use serde::de::Deserialize;
pub use type_uuid::TypeUuid;

<<<<<<< HEAD
use crate::{processor::ProcessingQueue, progress::Progress, storage::AssetStorage, Asset};
=======
use crate::{
    prefab::{Prefab, RawPrefabMapping, RootPrefabs},
    processor::ProcessingQueue,
    progress::Progress,
    storage::AssetStorage,
    Asset,
};
>>>>>>> bd5df26f

/// Manages asset loading and storage for an application.
pub trait Loader: Send + Sync {
    /// Returns a generic asset handle and Loads the asset for the given UUID asynchronously.
    ///
    /// This is useful when loading an asset, but the asset's Rust type is unknown, such as for a
    /// loading screen that loads arbitrary assets.
    ///
    /// # Notes
    ///
    /// Be careful not to confuse `AssetUuid` with `AssetTypeId`:
    ///
    /// * `AssetUuid`: For an asset, such as "player_texture.png".
    /// * `AssetTypeId`: For an asset type, such as `Texture`.
    ///
    /// # Parameters
    ///
    /// * `id`: UUID of the asset.
    fn load_asset_generic(&self, id: AssetUuid) -> GenericHandle;

    /// Returns an asset handle and Loads the asset for the given UUID asynchronously.
    ///
    /// This is useful when loading an asset whose Rust type is known.
    ///
    /// # Notes
    ///
    /// Be careful not to confuse `AssetUuid` with `AssetTypeId`:
    ///
    /// * `AssetUuid`: For an asset, such as "player_texture.png".
    /// * `AssetTypeId`: For an asset type, such as `Texture`.
    ///
    /// # Parameters
    ///
    /// * `id`: UUID of the asset.
    ///
    /// # Type Parameters
    ///
    /// * `T`: Asset `TypeUuid`.
    fn load_asset<T: TypeUuid>(&self, id: AssetUuid) -> Handle<T>;

    /// Returns an asset handle and Loads the asset for the given UUID asynchronously.
    ///
    /// This is useful when loading an asset whose Rust type is known.
    ///
    /// # Type Parameters
    ///
    /// * `T`: Asset `TypeUuid`.
    fn load<T: TypeUuid>(&self, path: &str) -> Handle<T>;

    /// Returns a weak handle to the asset of the given UUID, if any.
    ///
    /// # Parameters
    ///
    /// * `id`: UUID of the asset.
    fn get_load(&self, id: AssetUuid) -> Option<WeakHandle>;

    /// Returns the load status for the asset of the given UUID.
    ///
    /// # Parameters
    ///
    /// * `id`: UUID of the asset.
    fn get_load_status(&self, id: AssetUuid) -> LoadStatus {
        self.get_load(id)
            .map(|h| self.get_load_status_handle(h.load_handle()))
            .unwrap_or(LoadStatus::NotRequested)
    }

    /// Returns the load status for the asset with the given load handle.
    ///
    /// # Parameters
    ///
    /// * `handle`: `LoadHandle` of the asset.
    fn get_load_status_handle(&self, handle: LoadHandle) -> LoadStatus;

    /// Returns an immutable reference to the asset if it is committed.
    ///
    /// # Parameters
    ///
    /// * `id`: UUID of the asset.
    /// * `storage`: Asset storage.
    ///
    /// # Type Parameters
    ///
    /// * `T`: Asset `TypeUuid`.
    fn get_asset<'a, T: TypeUuid>(
        &self,
        id: AssetUuid,
        storage: &'a AssetStorage<T>,
    ) -> Option<&'a T> {
        // TODO validate type for load
        self.get_load(id)
            .as_ref()
            .map(|h| storage.get(h))
            .unwrap_or(None)
    }

    /// Load an asset from data and return a handle.
    fn load_from_data<A, P, D>(
        &self,
        data: D,
        progress: P,
        storage: &ProcessingQueue<D>,
    ) -> Handle<A>
    where
        A: Asset,
        P: Progress;

    // Creates the `AssetTypeStorage`'s resources in the `World`.
    ///
    /// # Parameters
    ///
    /// * `world`: World in the application.
    fn init_world(&mut self, resources: &mut Resources);

    /// Registers processing systems in the `Dispatcher`.
    ///
    /// # Parameters
    ///
    /// * `builder`: DispatcherBuilder in the application.
    fn init_dispatcher(&mut self, builder: &mut DispatcherBuilder);

    /// Updates asset loading state and removes assets that are no longer referenced.
    ///
    /// # Parameters
    ///
    /// * `world`: Specs world in the application.
    fn process(&mut self, resources: &Resources) -> Result<(), Box<dyn Error + Send>>;
}

/// Default loader is the Atelier Assets `RpcLoader`.
pub type DefaultLoader = LoaderWithStorage;

/// Asset loader and storage.
pub struct LoaderWithStorage {
    loader: AtelierLoader,
    storage_map: AssetStorageMap,
    ref_sender: Sender<RefOp>,
    ref_receiver: Receiver<RefOp>,
    handle_allocator: Arc<AtomicHandleAllocator>,
    pub indirection_table: IndirectionTable,
}

impl Default for LoaderWithStorage {
    fn default() -> Self {
        let (tx, rx) = unbounded();
        let handle_allocator = Arc::new(AtomicHandleAllocator::default());
        let loader = AtelierLoader::new_with_handle_allocator(
            Box::new(RpcIO::default()),
            handle_allocator.clone(),
        );
        Self {
            indirection_table: loader.indirection_table(),
            loader,
            storage_map: Default::default(),
            ref_sender: tx,
            ref_receiver: rx,
            handle_allocator,
        }
    }
}

impl Loader for LoaderWithStorage {
    fn load_asset_generic(&self, id: AssetUuid) -> GenericHandle {
        GenericHandle::new(self.ref_sender.clone(), self.loader.add_ref(id))
    }
    fn load_asset<A: TypeUuid>(&self, id: AssetUuid) -> Handle<A> {
        Handle::new(self.ref_sender.clone(), self.loader.add_ref(id))
    }
    fn load<A: TypeUuid>(&self, path: &str) -> Handle<A> {
        Handle::new(
            self.ref_sender.clone(),
            self.loader
                .add_ref_indirect(IndirectIdentifier::Path(path.to_string())),
        )
    }
<<<<<<< HEAD
=======
    fn load_prefab(&self, path: &str) -> Handle<crate::prefab::Prefab> {
        let raw_prefab_handle = self.load(path);
        let prefab_load_handle = self.handle_allocator.alloc();
        self.root_prefabs.insert(
            raw_prefab_handle.load_handle(),
            RawPrefabMapping {
                raw_prefab_handle,
                prefab_load_handle,
            },
        );

        Handle::<Prefab>::new(self.ref_sender.clone(), prefab_load_handle)
    }
>>>>>>> bd5df26f

    fn get_load(&self, id: AssetUuid) -> Option<WeakHandle> {
        self.loader.get_load(id).map(WeakHandle::new)
    }
    fn get_load_status_handle(&self, handle: LoadHandle) -> LoadStatus {
        self.loader.get_load_status(handle)
    }

    /// Load an asset from data and return a handle.
    fn load_from_data<A, P, D>(
        &self,
        data: D,
        mut progress: P,
        processing_queue: &ProcessingQueue<D>,
    ) -> Handle<A>
    where
        A: Asset,
        P: Progress,
    {
        progress.add_assets(1);
        let tracker = progress.create_tracker();
        let tracker = Box::new(tracker);
        let handle = self.handle_allocator.alloc();
        let version = 0;
        processing_queue.enqueue_from_data(handle, data, tracker, version);
        Handle::<A>::new(self.ref_sender.clone(), handle)
    }

    fn init_world(&mut self, resources: &mut Resources) {
        for (_, storage) in self.storage_map.storages_by_asset_uuid.iter() {
            (storage.create_storage)(resources, &self.indirection_table);
        }
    }
    fn init_dispatcher(&mut self, builder: &mut DispatcherBuilder) {
        for (_, storage) in self.storage_map.storages_by_asset_uuid.iter() {
            (storage.register_system)(builder);
        }
    }

    fn process(&mut self, resources: &Resources) -> Result<(), Box<dyn Error + Send>> {
        loop {
            match self.ref_receiver.try_recv() {
                Err(TryRecvError::Empty) => break,
                Err(TryRecvError::Disconnected) => panic!("RefOp receiver disconnected"),
                Ok(RefOp::Decrease(handle)) => self.loader.remove_ref(handle),
                Ok(RefOp::Increase(handle)) => {
                    self.loader
                        .get_load_info(handle)
                        .map(|info| self.loader.add_ref(info.asset_id));
                }
                Ok(RefOp::IncreaseUuid(uuid)) => {
                    self.loader.add_ref(uuid);
                }
            }
        }
        let storages = WorldStorages::new(resources, &self.storage_map, &self.ref_sender);
        self.loader.process(&storages, &DefaultIndirectionResolver)
    }
}

/// Storage for a particular asset type.
///
/// This trait abtracts over the bridge between `atelier_loader` and Amethyst's asset storage. These
/// methods are called through dynamic dispatch by `atelier_loader` when an asset is loaded /
/// unloaded. All of these operations are performed on Amethyst's `AssetStorage`
pub trait AssetTypeStorage {
    /// Updates an asset.
    ///
    /// # Parameters
    ///
    /// * `handle`: Load handle of the asset.
    /// * `data`: Asset data bytes (uncompressed).
    /// * `load_op`: Load operation to notify `atelier_loader` when the asset has been loaded.
    /// * `version`: Version of the asset -- this will be a new version for each hot reload.
    fn update_asset(
        &self,
        handle: LoadHandle,
        data: std::vec::Vec<u8>,
        load_op: AssetLoadOp,
        version: u32,
    ) -> Result<(), Box<dyn Error + Send>>;

    /// Commits an asset.
    ///
    /// # Parameters
    ///
    /// * `handle`: Load handle of the asset.
    /// * `version`: Version of the asset -- this will be a new version for each hot reload.
    fn commit_asset_version(&mut self, handle: LoadHandle, version: u32);

    /// Frees an asset.
    ///
    /// # Parameters
    ///
    /// * `handle`: Load handle of the asset.
    fn free(&mut self, handle: LoadHandle, version: u32);
}

impl<Intermediate, Asset: TypeUuid + Send + Sync> AssetTypeStorage
    for (&ProcessingQueue<Intermediate>, &mut AssetStorage<Asset>)
where
    for<'a> Intermediate: Deserialize<'a> + TypeUuid + Send,
{
    fn update_asset(
        &self,
        handle: LoadHandle,
        data: std::vec::Vec<u8>,
        load_op: AssetLoadOp,
        version: u32,
    ) -> Result<(), Box<dyn Error + Send>> {
        debug!("AssetTypeStorage update_asset");
        match bincode::deserialize::<Intermediate>(data.as_ref()) {
            Err(err) => {
                debug!("Error in AssetTypeStorage deserialize");
                let e = AmethystError::from_string(format!("{}", err));
                load_op.error(err);
                Err(e.into_error())
            }
            Ok(asset) => {
                debug!("Ok in AssetTypeStorag deserialize");
                self.0.enqueue(handle, asset, load_op, version);
                Ok(())
            }
        }
    }
    fn commit_asset_version(&mut self, handle: LoadHandle, version: u32) {
        self.1.commit_asset(handle, version);
    }
    fn free(&mut self, handle: LoadHandle, version: u32) {
        self.1.remove_asset(handle, version);
    }
}

/// Maps of `AssetType`, keyed by either the asset data UUID, or asset type UUID.
///
/// Used to discover the Rust `AssetType`, given the asset data UUID or the asset type UUID.
#[derive(Debug)]
struct AssetStorageMap {
    /// Map of `AssetType`s, keyed by asset data UUID.
    pub storages_by_data_uuid: HashMap<AssetTypeId, AssetType>,
    /// Map of `AssetType`s, keyed by asset type UUID.
    pub storages_by_asset_uuid: HashMap<AssetTypeId, AssetType>,
}

impl AssetStorageMap {
    /// Returns a new `AssetStorageMap`.
    pub fn new() -> AssetStorageMap {
        let mut storages_by_asset_uuid = HashMap::new();
        let mut storages_by_data_uuid = HashMap::new();
        for t in crate::inventory::iter::<AssetType> {
            storages_by_data_uuid.insert(t.data_uuid, t.clone());
            storages_by_asset_uuid.insert(t.asset_uuid, t.clone());
        }
        AssetStorageMap {
            storages_by_asset_uuid,
            storages_by_data_uuid,
        }
    }
}

impl Default for AssetStorageMap {
    fn default() -> Self {
        AssetStorageMap::new()
    }
}

/// Asset storage bridge between Amethyst and `atelier-assets`.
///
/// This type implements the `atelier_loader::AssetStorage` trait which `atelier_loader` uses as the
/// storage type for all assets of all asset types.
///
/// This contains immutable references to the `AssetStorageMap` and `World` resources.
struct WorldStorages<'a> {
    storage_map: &'a AssetStorageMap,
    ref_sender: &'a Sender<RefOp>,
    resources: &'a Resources,
}

impl<'a> WorldStorages<'a> {
    fn new(
        resources: &'a Resources,
        storage_map: &'a AssetStorageMap,
        ref_sender: &'a Sender<RefOp>,
    ) -> WorldStorages<'a> {
        WorldStorages {
            storage_map,
            ref_sender,
            resources,
        }
    }
}

impl<'a> atelier_loader::storage::AssetStorage for WorldStorages<'a> {
    fn update_asset(
        &self,
        loader_info: &dyn LoaderInfoProvider,
        asset_type: &AssetTypeId,
        data: std::vec::Vec<u8>,
        load_handle: LoadHandle,
        load_op: AssetLoadOp,
        version: u32,
    ) -> Result<(), Box<dyn Error + Send>> {
        debug!("update_asset");
        // FIXME
        // can't move into closure, so we work around it with a RefCell + Option
        let moved_op = RefCell::new(Some(load_op));
        let moved_data = RefCell::new(Some(data));
        let mut result = None;
        if let Some(asset_type) = self.storage_map.storages_by_data_uuid.get(asset_type) {
            (asset_type.with_storage)(self.resources, &mut |storage: &mut dyn AssetTypeStorage| {
                result = futures_executor::block_on(SerdeContext::with(
                    loader_info,
                    self.ref_sender.clone(),
                    async {
                        Some(storage.update_asset(
                            load_handle,
                            moved_data.replace(None).unwrap(),
                            moved_op.replace(None).unwrap(),
                            version,
                        ))
                    },
                ));
            });
        } else {
            log::warn!("Could not find AssetTypeID {}", asset_type);
            result = Some(Err(amethyst_error::Error::from_string(
                "Could not update asset.",
            )
            .into_error()))
        }
        result.unwrap()
    }
    fn commit_asset_version(
        &self,
        asset_type: &AssetTypeId,
        load_handle: LoadHandle,
        version: u32,
    ) {
        (self
            .storage_map
            .storages_by_data_uuid
            .get(asset_type)
            .expect("could not find asset type")
            .with_storage)(self.resources, &mut |storage: &mut dyn AssetTypeStorage| {
            storage.commit_asset_version(load_handle, version);
        });
    }
    fn free(&self, asset_type: &AssetTypeId, load_handle: LoadHandle, version: u32) {
        // TODO: this RefCell dance is probably not needed
        // can't move into closure, so we work around it with a RefCell + Option
        let moved_handle = RefCell::new(Some(load_handle));
        (self
            .storage_map
            .storages_by_data_uuid
            .get(asset_type)
            .expect("could not find asset type")
            .with_storage)(self.resources, &mut |storage: &mut dyn AssetTypeStorage| {
            storage.free(moved_handle.replace(None).unwrap(), version)
        });
    }
}

/// Registration information about an asset type.
#[derive(Clone)]
pub struct AssetType {
    /// UUID of the (de)serializable type representing the asset.
    pub data_uuid: AssetTypeId,
    /// UUID of the type representing the asset.
    pub asset_uuid: AssetTypeId,
    /// Function to create the `AssetTypeStorage`'s resources in the `World`.
    pub create_storage: fn(&mut Resources, &IndirectionTable),
    pub register_system: fn(&mut DispatcherBuilder),
    /// Function that runs another function, passing in the `AssetTypeStorage`.
    pub with_storage: fn(&Resources, &mut dyn FnMut(&mut dyn AssetTypeStorage)),
}

impl std::fmt::Debug for AssetType {
    fn fmt(&self, f: &mut std::fmt::Formatter<'_>) -> std::fmt::Result {
        write!(
            f,
            "AssetType {{ data_uuid: {:?}, asset_uuid: {:?} }}",
            self.data_uuid, self.asset_uuid
        )
    }
}

crate::inventory::collect!(AssetType);

/// Creates an `AssetType` to be stored in the `AssetType` `inventory`.
///
/// This function is not intended to be called be directly. Use the `register_asset_type!` macro
/// macro instead.
pub fn create_asset_type<Intermediate, Asset, ProcessorSystem>() -> AssetType
where
    Asset: 'static + TypeUuid + Send + Sync,
    for<'a> Intermediate: 'static + Deserialize<'a> + TypeUuid + Send,
    ProcessorSystem: System<'static> + Default + 'static,
{
    log::debug!("Creating asset type: {:x?}", Asset::UUID);
    AssetType {
        data_uuid: AssetTypeId(Intermediate::UUID),
        asset_uuid: AssetTypeId(Asset::UUID),
        create_storage: |res, indirection_table| {
            debug!("Creating storage for {:x?}", Asset::UUID);
            res.get_or_insert_with(|| AssetStorage::<Asset>::new(indirection_table.clone()));
            debug!("Creating queue for intermediate {:x?}", Intermediate::UUID);
            res.get_or_insert_with(ProcessingQueue::<Intermediate>::default);
        },
        register_system: |builder| {
            builder.add_system(Box::new(ProcessorSystem::default()));
        },
        with_storage: |res, func| {
            func(&mut (
                res.get::<ProcessingQueue<Intermediate>>()
                    .expect("Could not get ProcessingQueue")
                    .deref(),
                res.get_mut::<AssetStorage<Asset>>()
                    .expect("Could not get_mut AssetStorage")
                    .deref_mut(),
            ))
        },
    }
}

/// Registers an asset type which automatically prepares `AssetStorage` and `ProcessingQueue`.
///
/// # Examples
///
/// ```rust,ignore
/// #[derive(TypeUuid)]
/// #[uuid = "28d51c52-be81-4d99-8cdc-20b26eb12448"]
/// pub struct MeshAsset {
///     buffer: (),
/// }
///
/// #[derive(Serialize, Deserialize, TypeUuid)]
/// #[uuid = "687b6d94-c653-4663-af73-e967c92ad140"]
/// pub struct VertexData {
///     positions: Vec<[f32; 3]>,
///     tex_coords: Vec<[f32; 2]>,
/// }
///
/// amethyst_assets::register_asset_type!(VertexData => MeshAsset; MeshProcessorSystem);
/// ```
#[macro_export]
macro_rules! register_asset_type {
    ($intermediate:ty => $asset:ty; $system:ty) => {
        $crate::register_asset_type!(amethyst_assets; $intermediate => $asset; $system);
    };
    ($krate:ident; $intermediate:ty => $asset:ty; $system:ty) => {
        $crate::inventory::submit!{
            #![crate = $krate]
            $crate::create_asset_type::<$intermediate, $asset, $system>()
        }
    };
}<|MERGE_RESOLUTION|>--- conflicted
+++ resolved
@@ -26,18 +26,7 @@
 use log::debug;
 use serde::de::Deserialize;
 pub use type_uuid::TypeUuid;
-
-<<<<<<< HEAD
 use crate::{processor::ProcessingQueue, progress::Progress, storage::AssetStorage, Asset};
-=======
-use crate::{
-    prefab::{Prefab, RawPrefabMapping, RootPrefabs},
-    processor::ProcessingQueue,
-    progress::Progress,
-    storage::AssetStorage,
-    Asset,
-};
->>>>>>> bd5df26f
 
 /// Manages asset loading and storage for an application.
 pub trait Loader: Send + Sync {
@@ -213,23 +202,6 @@
                 .add_ref_indirect(IndirectIdentifier::Path(path.to_string())),
         )
     }
-<<<<<<< HEAD
-=======
-    fn load_prefab(&self, path: &str) -> Handle<crate::prefab::Prefab> {
-        let raw_prefab_handle = self.load(path);
-        let prefab_load_handle = self.handle_allocator.alloc();
-        self.root_prefabs.insert(
-            raw_prefab_handle.load_handle(),
-            RawPrefabMapping {
-                raw_prefab_handle,
-                prefab_load_handle,
-            },
-        );
-
-        Handle::<Prefab>::new(self.ref_sender.clone(), prefab_load_handle)
-    }
->>>>>>> bd5df26f
-
     fn get_load(&self, id: AssetUuid) -> Option<WeakHandle> {
         self.loader.get_load(id).map(WeakHandle::new)
     }
