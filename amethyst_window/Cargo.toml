[package]
name = "amethyst_window"
version = "0.4.0"
authors = ["Frizi <frizi09@gmail.com>", "Amethyst Foundation <contact@amethyst.rs>"]
edition = "2018"
description = "Windowing support for Amethyst engine."
documentation = "https://www.amethyst.rs/doc/latest/doc/amethyst_window/"
homepage = "https://www.amethyst.rs/"
repository = "https://github.com/amethyst/amethyst"
license = "MIT/Apache-2.0"

[badges]
travis-ci = { repository = "amethyst/amethyst" }

[dependencies]
amethyst_core = { path = "../amethyst_core", version = "0.9.0" }
amethyst_config = { path = "../amethyst_config", version = "0.13.0" }
amethyst_error = { path = "../amethyst_error/", version = "0.4.0" }

log = "0.4.6"
serde = { version = "1", features = ["derive"] }
thread_profiler = { version = "0.3", optional = true }
winit = { version = "0.19", features = ["serde", "icon_loading"] }

[features]
profiler = [ "thread_profiler/thread_profiler" ]
<<<<<<< HEAD
nightly = []
test-support =  []
legion-ecs = []
=======
test-support =  []
>>>>>>> d6474507
<|MERGE_RESOLUTION|>--- conflicted
+++ resolved
@@ -24,10 +24,5 @@
 
 [features]
 profiler = [ "thread_profiler/thread_profiler" ]
-<<<<<<< HEAD
-nightly = []
 test-support =  []
-legion-ecs = []
-=======
-test-support =  []
->>>>>>> d6474507
+legion-ecs = []