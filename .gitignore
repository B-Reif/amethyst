--- conflicted
+++ resolved
@@ -1,10 +1,6 @@
 # Unwanted files
 book/book
-<<<<<<< HEAD
-target/
-=======
 target
->>>>>>> 69a850b5
 *.log
 Cargo.lock
 
